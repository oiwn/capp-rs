--- conflicted
+++ resolved
@@ -20,13 +20,8 @@
   - window_name: notes
     panes:
       - shell_command:
-<<<<<<< HEAD
         - emacs -nw notes.org
   - window_name: redis
     panes:
       - shell_command:
-        - just connect-redis
-=======
-        - clear
-        # - emacs -nw notes.org
->>>>>>> 1e490aed
+        - just connect-redis