[package]
name = "capp"
<<<<<<< HEAD
version = "0.4.1"
=======
version = "0.3.5"
>>>>>>> 1e490aed
edition = "2021"
license = "MIT"
authors = ["oiwn"]
description = "Common things i use to build Rust CLI tools for web crawlers."
homepage = "https://github.com/oiwn/capp-rs"
repository = "https://github.com/oiwn/capp-rs"
readme = "README.md"
keywords = ["web-crawler", "async", "executor"]
categories = ["asynchronous", "web-programming", "concurrency"]
exclude = [
    "tmp/*",
    # "benches/*",
    "html/*",
    ".github/*",
    ".gitignore",
    ".tmuxp.yaml",
    "notes.org"
]

[lib]
name = "capp"
path = "src/lib.rs"
doctest = false

[[bin]]
name = "capp"
path = "src/main.rs"


[dependencies]
async-trait = { version = "0.1" }
backoff = { version = "0.4", optional = true, features = ["tokio"] }
derive_builder = { version = "0.20" }
<<<<<<< HEAD
reqwest = { version = "0.12", features = ["gzip", "rustls-tls", "json"], optional = true }
serde = { version = "1.0", features = ["derive"] }
serde_json = { version = "1.0" }
serde_yaml = "0.9"
thiserror = { version = "1" }
tokio = { version = "1.40", features = ["full"] }
uuid = { version = "1.10", features = ["v4", "serde"] }
rustis = { version = "0.13", features = ["tokio-runtime"], optional = true }
=======
reqwest = { version = "0.12", features = ["gzip", "rustls-tls"], optional = true }
serde = { version = "1.0", features = ["derive"] }
serde_json = { version = "1.0" }
serde_yaml = "0.9"
thiserror = { version = "1.0" }
tokio = { version = "1.39", features = ["full"] }
uuid = { version = "1.10", features = ["v4", "serde"] }
rustis = { version = "0.13", features = ["tokio-runtime"], optional = true }
once_cell = "1.19"
>>>>>>> 1e490aed
tracing = "0.1"
tracing-subscriber = "0.3"
anyhow = "1"
tracing-futures = "0.2"
indexmap = "2.6"
url = "2.5"
regex = "1.11"

[dev-dependencies]
capp = { path = ".", features = ["http", "healthcheck", "redis"] }
<<<<<<< HEAD
# capp = { path = ".", features = ["http", "healthcheck"] }
# mongodb = { version = "2.6.1", features = ["tokio-runtime"] }
# scraper = "0.17.1"
dotenvy = "0.15"
hyper = { version = "1.0", features = ["server", "http1"] }
=======
hyper = { version = "1.3", features = ["server", "http1"] }
>>>>>>> 1e490aed
http-body-util = "0.1"
bytes = "1.6"
pin-project-lite = "0.2"
dotenvy = "0.15"
scraper = "0.19"
rand = "0.8"
md5 = "0.7.0"
url = "2.5.0"
base64 = "0.22.1"

[features]
http = ["dep:backoff", "dep:reqwest"]
healthcheck = ["dep:reqwest"]
redis = ["dep:rustis"]<|MERGE_RESOLUTION|>--- conflicted
+++ resolved
@@ -1,10 +1,6 @@
 [package]
 name = "capp"
-<<<<<<< HEAD
 version = "0.4.1"
-=======
-version = "0.3.5"
->>>>>>> 1e490aed
 edition = "2021"
 license = "MIT"
 authors = ["oiwn"]
@@ -38,7 +34,6 @@
 async-trait = { version = "0.1" }
 backoff = { version = "0.4", optional = true, features = ["tokio"] }
 derive_builder = { version = "0.20" }
-<<<<<<< HEAD
 reqwest = { version = "0.12", features = ["gzip", "rustls-tls", "json"], optional = true }
 serde = { version = "1.0", features = ["derive"] }
 serde_json = { version = "1.0" }
@@ -47,17 +42,6 @@
 tokio = { version = "1.40", features = ["full"] }
 uuid = { version = "1.10", features = ["v4", "serde"] }
 rustis = { version = "0.13", features = ["tokio-runtime"], optional = true }
-=======
-reqwest = { version = "0.12", features = ["gzip", "rustls-tls"], optional = true }
-serde = { version = "1.0", features = ["derive"] }
-serde_json = { version = "1.0" }
-serde_yaml = "0.9"
-thiserror = { version = "1.0" }
-tokio = { version = "1.39", features = ["full"] }
-uuid = { version = "1.10", features = ["v4", "serde"] }
-rustis = { version = "0.13", features = ["tokio-runtime"], optional = true }
-once_cell = "1.19"
->>>>>>> 1e490aed
 tracing = "0.1"
 tracing-subscriber = "0.3"
 anyhow = "1"
@@ -68,15 +52,11 @@
 
 [dev-dependencies]
 capp = { path = ".", features = ["http", "healthcheck", "redis"] }
-<<<<<<< HEAD
 # capp = { path = ".", features = ["http", "healthcheck"] }
 # mongodb = { version = "2.6.1", features = ["tokio-runtime"] }
 # scraper = "0.17.1"
 dotenvy = "0.15"
-hyper = { version = "1.0", features = ["server", "http1"] }
-=======
 hyper = { version = "1.3", features = ["server", "http1"] }
->>>>>>> 1e490aed
 http-body-util = "0.1"
 bytes = "1.6"
 pin-project-lite = "0.2"
